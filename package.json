--- conflicted
+++ resolved
@@ -9,12 +9,7 @@
   "dependencies": {
     "graceful-fs": "^4.1.2",
     "memory-fs": "^0.4.0",
-<<<<<<< HEAD
-    "object-assign": "^4.0.1",
     "tapable": "^1.0.0-beta.4"
-=======
-    "tapable": "^0.2.7"
->>>>>>> de5105a4
   },
   "licenses": [
     {
